--- conflicted
+++ resolved
@@ -75,12 +75,9 @@
 
 log = logging.getLogger(__name__)
 
-<<<<<<< HEAD
-=======
 # Make '_' a no-op so we can scrape strings
 _ = lambda text: text
 
->>>>>>> 2e36fb29
 DOCS_ANCHOR_TAG = (
     "<a target='_blank'"
     "href='http://edx.readthedocs.org/projects/ca/en/latest/exercises_tools/lti_component.html'>"
@@ -109,13 +106,8 @@
     https://github.com/idan/oauthlib/blob/master/oauthlib/oauth1/rfc5849/signature.py#L136
     """
     display_name = String(
-<<<<<<< HEAD
-        display_name="Display Name",
-        help=(
-=======
         display_name=_("Display Name"),
         help=_(
->>>>>>> 2e36fb29
             "Enter the name that students see for this component.  "
             "Analytics reports may also use the display name to identify this component."
         ),
@@ -123,13 +115,8 @@
         default="LTI",
     )
     lti_id = String(
-<<<<<<< HEAD
-        display_name="LTI ID",
-        help=(
-=======
         display_name=_("LTI ID"),
         help=_(
->>>>>>> 2e36fb29
             "Enter the LTI ID for the external LTI provider.  "
             "This value must be the same LTI ID that you entered in the "
             "LTI Passports setting on the Advanced Settings page."
@@ -139,13 +126,8 @@
         scope=Scope.settings
     )
     launch_url = String(
-<<<<<<< HEAD
-        display_name="LTI URL",
-        help=(
-=======
         display_name=_("LTI URL"),
         help=_(
->>>>>>> 2e36fb29
             "Enter the URL of the external tool that this component launches. "
             "This setting is only used when Hide External Tool is set to False."
             "<br />See " + DOCS_ANCHOR_TAG + " for more details on this setting."
@@ -153,26 +135,16 @@
         default='http://www.example.com',
         scope=Scope.settings)
     custom_parameters = List(
-<<<<<<< HEAD
-        display_name="Custom Parameters",
-        help=(
-=======
         display_name=_("Custom Parameters"),
         help=_(
->>>>>>> 2e36fb29
             "Add the key/value pair for any custom parameters, such as the page your e-book should open to or "
             "the background color for this component."
             "<br />See " + DOCS_ANCHOR_TAG + " for more details on this setting."
         ),
         scope=Scope.settings)
     open_in_a_new_page = Boolean(
-<<<<<<< HEAD
-        display_name="Open in New Page",
-        help=(
-=======
         display_name=_("Open in New Page"),
         help=_(
->>>>>>> 2e36fb29
             "Select True if you want students to click a link that opens the LTI tool in a new window. "
             "Select False if you want the LTI content to open in an IFrame in the current page. "
             "This setting is only used when Hide External Tool is set to False.  "
@@ -181,26 +153,16 @@
         scope=Scope.settings
     )
     has_score = Boolean(
-<<<<<<< HEAD
-        display_name="Scored",
-        help=(
-=======
         display_name=_("Scored"),
         help=_(
->>>>>>> 2e36fb29
             "Select True if this component will receive a numerical score from the external LTI system."
         ),
         default=False,
         scope=Scope.settings
     )
     weight = Float(
-<<<<<<< HEAD
-        display_name="Weight",
-        help=(
-=======
         display_name=_("Weight"),
         help=_(
->>>>>>> 2e36fb29
             "Enter the number of points possible for this component.  "
             "The default value is 1.0.  "
             "This setting is only used when Scored is set to True."
@@ -210,31 +172,18 @@
         values={"min": 0},
     )
     module_score = Float(
-<<<<<<< HEAD
-        help="The score kept in the xblock KVS -- duplicate of the published score in django DB",
-=======
         help=_("The score kept in the xblock KVS -- duplicate of the published score in django DB"),
->>>>>>> 2e36fb29
         default=None,
         scope=Scope.user_state
     )
     score_comment = String(
-<<<<<<< HEAD
-        help="Comment as returned from grader, LTI2.0 spec",
-=======
         help=_("Comment as returned from grader, LTI2.0 spec"),
->>>>>>> 2e36fb29
         default="",
         scope=Scope.user_state
     )
     hide_launch = Boolean(
-<<<<<<< HEAD
-        display_name="Hide External Tool",
-        help=(
-=======
         display_name=_("Hide External Tool"),
         help=_(
->>>>>>> 2e36fb29
             "Select True if you want to use this component as a placeholder for syncing with an external grading  "
             "system rather than launch an external tool.  "
             "This setting hides the Launch button and any IFrames for this component."
