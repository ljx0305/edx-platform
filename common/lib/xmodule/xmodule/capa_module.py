import cgi
import datetime
import hashlib
import json
import logging
import os
import traceback
import struct
import sys

from pkg_resources import resource_string

from capa.capa_problem import LoncapaProblem
from capa.responsetypes import StudentInputError, \
    ResponseError, LoncapaProblemError
from capa.util import convert_files_to_filenames
from .progress import Progress
from xmodule.x_module import XModule
from xmodule.raw_module import RawDescriptor
from xmodule.exceptions import NotFoundError, ProcessingError
<<<<<<< HEAD
from xblock.core import Scope, String, Boolean, Dict, Integer, Float
from .fields import Timedelta, Date
from xmodule.util.date_utils import time_to_datetime
=======
from xblock.core import Scope, String, Boolean, Object
from .fields import Timedelta, Date, StringyInteger, StringyFloat
from django.utils.timezone import UTC
>>>>>>> d4d92135

log = logging.getLogger("mitx.courseware")


# Generate this many different variants of problems with rerandomize=per_student
NUM_RANDOMIZATION_BINS = 20
# Never produce more than this many different seeds, no matter what.
MAX_RANDOMIZATION_BINS = 1000


def randomization_bin(seed, problem_id):
    """
    Pick a randomization bin for the problem given the user's seed and a problem id.

    We do this because we only want e.g. 20 randomizations of a problem to make analytics
    interesting.  To avoid having sets of students that always get the same problems,
    we'll combine the system's per-student seed with the problem id in picking the bin.
    """
    h = hashlib.sha1()
    h.update(str(seed))
    h.update(str(problem_id))
    # get the first few digits of the hash, convert to an int, then mod.
    return int(h.hexdigest()[:7], 16) % NUM_RANDOMIZATION_BINS


class Randomization(String):
    def from_json(self, value):
        if value in ("", "true"):
            return "always"
        elif value == "false":
            return "per_student"
        return value

    to_json = from_json


class ComplexEncoder(json.JSONEncoder):
    def default(self, obj):
        if isinstance(obj, complex):
            return "{real:.7g}{imag:+.7g}*j".format(real=obj.real, imag=obj.imag)
        return json.JSONEncoder.default(self, obj)


class CapaFields(object):
    attempts = Integer(help="Number of attempts taken by the student on this problem", default=0, scope=Scope.user_state)
    max_attempts = Integer(
        display_name="Maximum Attempts",
        help="Defines the number of times a student can try to answer this problem. If the value is not set, infinite attempts are allowed.",
        values={"min": 0}, scope=Scope.settings
    )
    due = Date(help="Date that this problem is due by", scope=Scope.settings)
    graceperiod = Timedelta(help="Amount of time after the due date that submissions will be accepted", scope=Scope.settings)
    showanswer = String(
        display_name="Show Answer",
        help="Defines when to show the answer to the problem. A default value can be set in Advanced Settings.",
        scope=Scope.settings, default="closed",
        values=[
            {"display_name": "Always", "value": "always"},
            {"display_name": "Answered", "value": "answered"},
            {"display_name": "Attempted", "value": "attempted"},
            {"display_name": "Closed", "value": "closed"},
            {"display_name": "Finished", "value": "finished"},
            {"display_name": "Past Due", "value": "past_due"},
            {"display_name": "Never", "value": "never"}]
    )
    force_save_button = Boolean(help="Whether to force the save button to appear on the page", scope=Scope.settings, default=False)
    rerandomize = Randomization(
        display_name="Randomization", help="Defines how often inputs are randomized when a student loads the problem. This setting only applies to problems that can have randomly generated numeric values. A default value can be set in Advanced Settings.",
        default="always", scope=Scope.settings, values=[{"display_name": "Always", "value": "always"},
                                                        {"display_name": "On Reset", "value": "onreset"},
                                                        {"display_name": "Never", "value": "never"},
                                                        {"display_name": "Per Student", "value": "per_student"}]
    )
    data = String(help="XML data for the problem", scope=Scope.content)
    correct_map = Dict(help="Dictionary with the correctness of current student answers", scope=Scope.user_state, default={})
    input_state = Dict(help="Dictionary for maintaining the state of inputtypes", scope=Scope.user_state)
    student_answers = Dict(help="Dictionary with the current student responses", scope=Scope.user_state)
    done = Boolean(help="Whether the student has answered the problem", scope=Scope.user_state)
    seed = Integer(help="Random seed for this student", scope=Scope.user_state)
    weight = Float(
        display_name="Problem Weight",
        help="Defines the number of points each problem is worth. If the value is not set, each response field in the problem is worth one point.",
        values={"min": 0, "step": .1},
        scope=Scope.settings
    )
    markdown = String(help="Markdown source of this module", scope=Scope.settings)
    source_code = String(
        help="Source code for LaTeX and Word problems. This feature is not well-supported.",
        scope=Scope.settings
    )


class CapaModule(CapaFields, XModule):
    '''
    An XModule implementing LonCapa format problems, implemented by way of
    capa.capa_problem.LoncapaProblem
    '''
    icon_class = 'problem'

    js = {'coffee': [resource_string(__name__, 'js/src/capa/display.coffee'),
                     resource_string(__name__, 'js/src/collapsible.coffee'),
                     resource_string(__name__, 'js/src/javascript_loader.coffee'),
                     ],
          'js': [resource_string(__name__, 'js/src/capa/imageinput.js'),
                 resource_string(__name__, 'js/src/capa/schematic.js')
                 ]}

    js_module_name = "Problem"
    css = {'scss': [resource_string(__name__, 'css/capa/display.scss')]}

    def __init__(self, system, location, descriptor, model_data):
        XModule.__init__(self, system, location, descriptor, model_data)

        due_date = self.due

        if self.graceperiod is not None and due_date:
            self.close_date = due_date + self.graceperiod
        else:
            self.close_date = due_date

        if self.seed is None:
            self.choose_new_seed()

        # Need the problem location in openendedresponse to send out.  Adding
        # it to the system here seems like the least clunky way to get it
        # there.
        self.system.set('location', self.location.url())

        try:
            # TODO (vshnayder): move as much as possible of this work and error
            # checking to descriptor load time
            self.lcp = self.new_lcp(self.get_state_for_lcp())

            # At this point, we need to persist the randomization seed
            # so that when the problem is re-loaded (to check/view/save)
            # it stays the same.
            # However, we do not want to write to the database
            # every time the module is loaded.
            # So we set the seed ONLY when there is not one set already
            if self.seed is None:
                self.seed = self.lcp.seed

        except Exception as err:
            msg = 'cannot create LoncapaProblem {loc}: {err}'.format(
                loc=self.location.url(), err=err)
            # TODO (vshnayder): do modules need error handlers too?
            # We shouldn't be switching on DEBUG.
            if self.system.DEBUG:
                log.warning(msg)
                # TODO (vshnayder): This logic should be general, not here--and may
                # want to preserve the data instead of replacing it.
                # e.g. in the CMS
                msg = '<p>%s</p>' % msg.replace('<', '&lt;')
                msg += '<p><pre>%s</pre></p>' % traceback.format_exc().replace('<', '&lt;')
                # create a dummy problem with error message instead of failing
                problem_text = ('<problem><text><span class="inline-error">'
                                'Problem %s has an error:</span>%s</text></problem>' %
                                (self.location.url(), msg))
                self.lcp = self.new_lcp(self.get_state_for_lcp(), text=problem_text)
            else:
                # add extra info and raise
                raise Exception(msg), None, sys.exc_info()[2]

            self.set_state_from_lcp()

        assert self.seed is not None

    def choose_new_seed(self):
        """Choose a new seed."""
        if self.rerandomize == 'never':
            self.seed = 1
        elif self.rerandomize == "per_student" and hasattr(self.system, 'seed'):
            # see comment on randomization_bin
            self.seed = randomization_bin(self.system.seed, self.location.url)
        else:
            self.seed = struct.unpack('i', os.urandom(4))[0]

            # So that sandboxed code execution can be cached, but still have an interesting
            # number of possibilities, cap the number of different random seeds.
            self.seed %= MAX_RANDOMIZATION_BINS

    def new_lcp(self, state, text=None):
        if text is None:
            text = self.data

        return LoncapaProblem(
            problem_text=text,
            id=self.location.html_id(),
            state=state,
            seed=self.seed,
            system=self.system,
        )

    def get_state_for_lcp(self):
        return {
            'done': self.done,
            'correct_map': self.correct_map,
            'student_answers': self.student_answers,
            'input_state': self.input_state,
            'seed': self.seed,
        }

    def set_state_from_lcp(self):
        lcp_state = self.lcp.get_state()
        self.done = lcp_state['done']
        self.correct_map = lcp_state['correct_map']
        self.input_state = lcp_state['input_state']
        self.student_answers = lcp_state['student_answers']
        self.seed = lcp_state['seed']

    def get_score(self):
        return self.lcp.get_score()

    def max_score(self):
        return self.lcp.get_max_score()

    def get_progress(self):
        ''' For now, just return score / max_score
        '''
        d = self.get_score()
        score = d['score']
        total = d['total']
        if total > 0:
            try:
                return Progress(score, total)
            except Exception:
                log.exception("Got bad progress")
                return None
        return None

    def get_html(self):
        return self.system.render_template('problem_ajax.html', {
            'element_id': self.location.html_id(),
            'id': self.id,
            'ajax_url': self.system.ajax_url,
            'progress': Progress.to_js_status_str(self.get_progress())
        })

    def check_button_name(self):
        """
        Determine the name for the "check" button.
        Usually it is just "Check", but if this is the student's
        final attempt, change the name to "Final Check"
        """
        if self.max_attempts is not None:
            final_check = (self.attempts >= self.max_attempts - 1)
        else:
            final_check = False

        return "Final Check" if final_check else "Check"

    def should_show_check_button(self):
        """
        Return True/False to indicate whether to show the "Check" button.
        """
        submitted_without_reset = (self.is_completed() and self.rerandomize == "always")

        # If the problem is closed (past due / too many attempts)
        # then we do NOT show the "check" button
        # Also, do not show the "check" button if we're waiting
        # for the user to reset a randomized problem
        if self.closed() or submitted_without_reset:
            return False
        else:
            return True

    def should_show_reset_button(self):
        """
        Return True/False to indicate whether to show the "Reset" button.
        """
        is_survey_question = (self.max_attempts == 0)

        if self.rerandomize in ["always", "onreset"]:

            # If the problem is closed (and not a survey question with max_attempts==0),
            # then do NOT show the reset button.
            # If the problem hasn't been submitted yet, then do NOT show
            # the reset button.
            if (self.closed() and not is_survey_question) or not self.is_completed():
                return False
            else:
                return True
        # Only randomized problems need a "reset" button
        else:
            return False

    def should_show_save_button(self):
        """
        Return True/False to indicate whether to show the "Save" button.
        """

        # If the user has forced the save button to display,
        # then show it as long as the problem is not closed
        # (past due / too many attempts)
        if self.force_save_button:
            return not self.closed()
        else:
            is_survey_question = (self.max_attempts == 0)
            needs_reset = self.is_completed() and self.rerandomize == "always"

            # If the student has unlimited attempts, and their answers
            # are not randomized, then we do not need a save button
            # because they can use the "Check" button without consequences.
            #
            # The consequences we want to avoid are:
            # * Using up an attempt (if max_attempts is set)
            # * Changing the current problem, and no longer being
            #   able to view it (if rerandomize is "always")
            #
            # In those cases. the if statement below is false,
            # and the save button can still be displayed.
            #
            if self.max_attempts is None and self.rerandomize != "always":
                return False

            # If the problem is closed (and not a survey question with max_attempts==0),
            # then do NOT show the save button
            # If we're waiting for the user to reset a randomized problem
            # then do NOT show the save button
            elif (self.closed() and not is_survey_question) or needs_reset:
                return False
            else:
                return True

    def handle_problem_html_error(self, err):
        """
        Change our problem to a dummy problem containing
        a warning message to display to users.

        Returns the HTML to show to users

        *err* is the Exception encountered while rendering the problem HTML.
        """
        log.exception(err)

        # TODO (vshnayder): another switch on DEBUG.
        if self.system.DEBUG:
            msg = (
                '[courseware.capa.capa_module] <font size="+1" color="red">'
                'Failed to generate HTML for problem %s</font>' %
                (self.location.url()))
            msg += '<p>Error:</p><p><pre>%s</pre></p>' % str(err).replace('<', '&lt;')
            msg += '<p><pre>%s</pre></p>' % traceback.format_exc().replace('<', '&lt;')
            html = msg

        # We're in non-debug mode, and possibly even in production. We want
        #   to avoid bricking of problem as much as possible
        else:
            # We're in non-debug mode, and possibly even in production. We want
            #   to avoid bricking of problem as much as possible

            # Presumably, student submission has corrupted LoncapaProblem HTML.
            #   First, pull down all student answers
            student_answers = self.lcp.student_answers
            answer_ids = student_answers.keys()

            # Some inputtypes, such as dynamath, have additional "hidden" state that
            #   is not exposed to the student. Keep those hidden
            # TODO: Use regex, e.g. 'dynamath' is suffix at end of answer_id
            hidden_state_keywords = ['dynamath']
            for answer_id in answer_ids:
                for hidden_state_keyword in hidden_state_keywords:
                    if answer_id.find(hidden_state_keyword) >= 0:
                        student_answers.pop(answer_id)

            #   Next, generate a fresh LoncapaProblem
            self.lcp = self.new_lcp(None)
            self.set_state_from_lcp()

            # Prepend a scary warning to the student
            warning = '<div class="capa_reset">'\
                      '<h2>Warning: The problem has been reset to its initial state!</h2>'\
                      'The problem\'s state was corrupted by an invalid submission. ' \
                      'The submission consisted of:'\
                      '<ul>'
            for student_answer in student_answers.values():
                if student_answer != '':
                    warning += '<li>' + cgi.escape(student_answer) + '</li>'
            warning += '</ul>'\
                       'If this error persists, please contact the course staff.'\
                       '</div>'

            html = warning
            try:
                html += self.lcp.get_html()
            except Exception:  # Couldn't do it. Give up
                log.exception("Unable to generate html from LoncapaProblem")
                raise

        return html

    def get_problem_html(self, encapsulate=True):
        '''Return html for the problem.  Adds check, reset, save buttons
        as necessary based on the problem config and state.'''

        try:
            html = self.lcp.get_html()

        # If we cannot construct the problem HTML,
        # then generate an error message instead.
        except Exception, err:
            html = self.handle_problem_html_error(err)

        # The convention is to pass the name of the check button
        # if we want to show a check button, and False otherwise
        # This works because non-empty strings evaluate to True
        if self.should_show_check_button():
            check_button = self.check_button_name()
        else:
            check_button = False

        content = {'name': self.display_name_with_default,
                   'html': html,
                   'weight': self.weight,
                   }

        context = {'problem': content,
                   'id': self.id,
                   'check_button': check_button,
                   'reset_button': self.should_show_reset_button(),
                   'save_button': self.should_show_save_button(),
                   'answer_available': self.answer_available(),
                   'ajax_url': self.system.ajax_url,
                   'attempts_used': self.attempts,
                   'attempts_allowed': self.max_attempts,
                   'progress': self.get_progress(),
                   }

        html = self.system.render_template('problem.html', context)
        if encapsulate:
            html = '<div id="problem_{id}" class="problem" data-url="{ajax_url}">'.format(
                id=self.location.html_id(), ajax_url=self.system.ajax_url) + html + "</div>"

        # now do the substitutions which are filesystem based, e.g. '/static/' prefixes
        return self.system.replace_urls(html)

    def handle_ajax(self, dispatch, get):
        '''
        This is called by courseware.module_render, to handle an AJAX call.
        "get" is request.POST.

        Returns a json dictionary:
        { 'progress_changed' : True/False,
          'progress' : 'none'/'in_progress'/'done',
          <other request-specific values here > }
        '''
        handlers = {
            'problem_get': self.get_problem,
            'problem_check': self.check_problem,
            'problem_reset': self.reset_problem,
            'problem_save': self.save_problem,
            'problem_show': self.get_answer,
            'score_update': self.update_score,
            'input_ajax': self.handle_input_ajax,
            'ungraded_response': self.handle_ungraded_response
        }

        if dispatch not in handlers:
            return 'Error'

        before = self.get_progress()

        try:
            d = handlers[dispatch](get)

        except Exception as err:
            _, _, traceback_obj = sys.exc_info()
            raise ProcessingError, err.message, traceback_obj

        after = self.get_progress()
        d.update({
            'progress_changed': after != before,
            'progress_status': Progress.to_js_status_str(after),
        })
        return json.dumps(d, cls=ComplexEncoder)

    def is_past_due(self):
        """
        Is it now past this problem's due date, including grace period?
        """
        return (self.close_date is not None and
                datetime.datetime.now(UTC()) > self.close_date)

    def closed(self):
        ''' Is the student still allowed to submit answers? '''
        if self.max_attempts is not None and self.attempts >= self.max_attempts:
            return True
        if self.is_past_due():
            return True

        return False

    def is_completed(self):
        # used by conditional module
        # return self.answer_available()
        return self.lcp.done

    def is_attempted(self):
        # used by conditional module
        return self.attempts > 0

    def is_correct(self):
        """True if full points"""
        d = self.get_score()
        return d['score'] == d['total']

    def answer_available(self):
        '''
        Is the user allowed to see an answer?
        '''
        if self.showanswer == '':
            return False
        elif self.showanswer == "never":
            return False
        elif self.system.user_is_staff:
            # This is after the 'never' check because admins can see the answer
            # unless the problem explicitly prevents it
            return True
        elif self.showanswer == 'attempted':
            return self.attempts > 0
        elif self.showanswer == 'answered':
            # NOTE: this is slightly different from 'attempted' -- resetting the problems
            # makes lcp.done False, but leaves attempts unchanged.
            return self.lcp.done
        elif self.showanswer == 'closed':
            return self.closed()
        elif self.showanswer == 'finished':
            return self.closed() or self.is_correct()

        elif self.showanswer == 'past_due':
            return self.is_past_due()
        elif self.showanswer == 'always':
            return True

        return False

    def update_score(self, get):
        """
        Delivers grading response (e.g. from asynchronous code checking) to
            the capa problem, so its score can be updated

        'get' must have a field 'response' which is a string that contains the
            grader's response

        No ajax return is needed. Return empty dict.
        """
        queuekey = get['queuekey']
        score_msg = get['xqueue_body']
        self.lcp.update_score(score_msg, queuekey)
        self.set_state_from_lcp()
        self.publish_grade()

        return dict()  # No AJAX return is needed

    def handle_ungraded_response(self, get):
        '''
        Delivers a response from the XQueue to the capa problem

        The score of the problem will not be updated

        Args:
            - get (dict) must contain keys:
                            queuekey - a key specific to this response
                            xqueue_body - the body of the response
        Returns:
            empty dictionary

        No ajax return is needed, so an empty dict is returned
        '''
        queuekey = get['queuekey']
        score_msg = get['xqueue_body']
        # pass along the xqueue message to the problem
        self.lcp.ungraded_response(score_msg, queuekey)
        self.set_state_from_lcp()
        return dict()

    def handle_input_ajax(self, get):
        '''
        Handle ajax calls meant for a particular input in the problem

        Args:
            - get (dict) - data that should be passed to the input
        Returns:
            - dict containing the response from the input
        '''
        response = self.lcp.handle_input_ajax(get)
        # save any state changes that may occur
        self.set_state_from_lcp()
        return response

    def get_answer(self, get):
        '''
        For the "show answer" button.

        Returns the answers: {'answers' : answers}
        '''
        event_info = dict()
        event_info['problem_id'] = self.location.url()
        self.system.track_function('showanswer', event_info)
        if not self.answer_available():
            raise NotFoundError('Answer is not available')
        else:
            answers = self.lcp.get_question_answers()
            self.set_state_from_lcp()

        # answers (eg <solution>) may have embedded images
        #   but be careful, some problems are using non-string answer dicts
        new_answers = dict()
        for answer_id in answers:
            try:
                new_answer = {answer_id: self.system.replace_urls(answers[answer_id])}
            except TypeError:
                log.debug('Unable to perform URL substitution on answers[%s]: %s' % (answer_id, answers[answer_id]))
                new_answer = {answer_id: answers[answer_id]}
            new_answers.update(new_answer)

        return {'answers': new_answers}

    # Figure out if we should move these to capa_problem?
    def get_problem(self, get):
        ''' Return results of get_problem_html, as a simple dict for json-ing.
        { 'html': <the-html> }

            Used if we want to reconfirm we have the right thing e.g. after
            several AJAX calls.
        '''
        return {'html': self.get_problem_html(encapsulate=False)}

    @staticmethod
    def make_dict_of_responses(get):
        '''Make dictionary of student responses (aka "answers")
        get is POST dictionary (Djano QueryDict).

        The *get* dict has keys of the form 'x_y', which are mapped
        to key 'y' in the returned dict.  For example,
        'input_1_2_3' would be mapped to '1_2_3' in the returned dict.

        Some inputs always expect a list in the returned dict
        (e.g. checkbox inputs).  The convention is that
        keys in the *get* dict that end with '[]' will always
        have list values in the returned dict.
        For example, if the *get* dict contains {'input_1[]': 'test' }
        then the output dict would contain {'1': ['test'] }
        (the value is a list).

        Raises an exception if:

            A key in the *get* dictionary does not contain >= 1 underscores
            (e.g. "input" is invalid; "input_1" is valid)

            Two keys end up with the same name in the returned dict.
            (e.g. 'input_1' and 'input_1[]', which both get mapped
            to 'input_1' in the returned dict)
        '''
        answers = dict()

        for key in get:
            # e.g. input_resistor_1 ==> resistor_1
            _, _, name = key.partition('_')

            # If key has no underscores, then partition
            # will return (key, '', '')
            # We detect this and raise an error
            if not name:
                raise ValueError("%s must contain at least one underscore" % str(key))

            else:
                # This allows for answers which require more than one value for
                # the same form input (e.g. checkbox inputs). The convention is that
                # if the name ends with '[]' (which looks like an array), then the
                # answer will be an array.
                is_list_key = name.endswith('[]')
                name = name[:-2] if is_list_key else name

                if is_list_key:
                    val = get.getlist(key)
                else:
                    val = get[key]

                # If the name already exists, then we don't want
                # to override it.  Raise an error instead
                if name in answers:
                    raise ValueError("Key %s already exists in answers dict" % str(name))
                else:
                    answers[name] = val

        return answers

    def publish_grade(self):
        """
        Publishes the student's current grade to the system as an event
        """
        score = self.lcp.get_score()
        self.system.publish({
            'event_name': 'grade',
            'value': score['score'],
            'max_value': score['total'],
        })

    def check_problem(self, get):
        ''' Checks whether answers to a problem are correct, and
            returns a map of correct/incorrect answers:

            {'success' : 'correct' | 'incorrect' | AJAX alert msg string,
             'contents' : html}
            '''
        event_info = dict()
        event_info['state'] = self.lcp.get_state()
        event_info['problem_id'] = self.location.url()

        answers = self.make_dict_of_responses(get)
        event_info['answers'] = convert_files_to_filenames(answers)
        # Too late. Cannot submit
        if self.closed():
            event_info['failure'] = 'closed'
            self.system.track_function('save_problem_check_fail', event_info)
            raise NotFoundError('Problem is closed')

        # Problem submitted. Student should reset before checking again
        if self.done and self.rerandomize == "always":
            event_info['failure'] = 'unreset'
            self.system.track_function('save_problem_check_fail', event_info)
            raise NotFoundError('Problem must be reset before it can be checked again')

        # Problem queued. Students must wait a specified waittime before they are allowed to submit
        if self.lcp.is_queued():
            current_time = datetime.datetime.now(UTC())
            prev_submit_time = self.lcp.get_recentmost_queuetime()
            waittime_between_requests = self.system.xqueue['waittime']
            if (current_time - prev_submit_time).total_seconds() < waittime_between_requests:
                msg = 'You must wait at least %d seconds between submissions' % waittime_between_requests
                return {'success': msg, 'html': ''}  # Prompts a modal dialog in ajax callback

        try:
            correct_map = self.lcp.grade_answers(answers)
            self.set_state_from_lcp()

        except (StudentInputError, ResponseError, LoncapaProblemError) as inst:
            log.warning("StudentInputError in capa_module:problem_check",
                        exc_info=True)

            # If the user is a staff member, include
            # the full exception, including traceback,
            # in the response
            if self.system.user_is_staff:
                msg = "Staff debug info: %s" % traceback.format_exc()

            # Otherwise, display just an error message,
            # without a stack trace
            else:
                msg = "Error: %s" % str(inst.message)

            return {'success': msg}

        except Exception, err:
            if self.system.DEBUG:
                msg = "Error checking problem: " + str(err)
                msg += '\nTraceback:\n' + traceback.format_exc()
                return {'success': msg}
            raise

        self.attempts = self.attempts + 1
        self.lcp.done = True

        self.set_state_from_lcp()
        self.publish_grade()

        # success = correct if ALL questions in this problem are correct
        success = 'correct'
        for answer_id in correct_map:
            if not correct_map.is_correct(answer_id):
                success = 'incorrect'

        # NOTE: We are logging both full grading and queued-grading submissions. In the latter,
        #       'success' will always be incorrect
        event_info['correct_map'] = correct_map.get_dict()
        event_info['success'] = success
        event_info['attempts'] = self.attempts
        self.system.track_function('save_problem_check', event_info)

        if hasattr(self.system, 'psychometrics_handler'):  # update PsychometricsData using callback
            self.system.psychometrics_handler(self.get_state_for_lcp())

        # render problem into HTML
        html = self.get_problem_html(encapsulate=False)

        return {'success': success,
                'contents': html,
                }

    def save_problem(self, get):
        '''
        Save the passed in answers.
        Returns a dict { 'success' : bool, ['error' : error-msg]},
        with the error key only present if success is False.
        '''
        event_info = dict()
        event_info['state'] = self.lcp.get_state()
        event_info['problem_id'] = self.location.url()

        answers = self.make_dict_of_responses(get)
        event_info['answers'] = answers

        # Too late. Cannot submit
        if self.closed() and not self.max_attempts == 0:
            event_info['failure'] = 'closed'
            self.system.track_function('save_problem_fail', event_info)
            return {'success': False,
                    'msg': "Problem is closed"}

        # Problem submitted. Student should reset before saving
        # again.
        if self.done and self.rerandomize == "always":
            event_info['failure'] = 'done'
            self.system.track_function('save_problem_fail', event_info)
            return {'success': False,
                    'msg': "Problem needs to be reset prior to save"}

        self.lcp.student_answers = answers

        self.set_state_from_lcp()

        self.system.track_function('save_problem_success', event_info)
        msg = "Your answers have been saved"
        if not self.max_attempts == 0:
            msg += " but not graded. Hit 'Check' to grade them."
        return {'success': True,
                'msg': msg}

    def reset_problem(self, get):
        ''' Changes problem state to unfinished -- removes student answers,
            and causes problem to rerender itself.

            Returns a dictionary of the form:
            {'success': True/False,
            'html': Problem HTML string }

            If an error occurs, the dictionary will also have an
            'error' key containing an error message.
        '''
        event_info = dict()
        event_info['old_state'] = self.lcp.get_state()
        event_info['problem_id'] = self.location.url()

        if self.closed():
            event_info['failure'] = 'closed'
            self.system.track_function('reset_problem_fail', event_info)
            return {'success': False,
                    'error': "Problem is closed"}

        if not self.done:
            event_info['failure'] = 'not_done'
            self.system.track_function('reset_problem_fail', event_info)
            return {'success': False,
                    'error': "Refresh the page and make an attempt before resetting."}

        if self.rerandomize in ["always", "onreset"]:
            # Reset random number generator seed.
            self.choose_new_seed()

        # Generate a new problem with either the previous seed or a new seed
        self.lcp = self.new_lcp(None)

        # Pull in the new problem seed
        self.set_state_from_lcp()

        event_info['new_state'] = self.lcp.get_state()
        self.system.track_function('reset_problem', event_info)

        return {'success': True,
                'html': self.get_problem_html(encapsulate=False)}


class CapaDescriptor(CapaFields, RawDescriptor):
    """
    Module implementing problems in the LON-CAPA format,
    as implemented by capa.capa_problem
    """

    module_class = CapaModule

    stores_state = True
    has_score = True
    template_dir_name = 'problem'
    mako_template = "widgets/problem-edit.html"
    js = {'coffee': [resource_string(__name__, 'js/src/problem/edit.coffee')]}
    js_module_name = "MarkdownEditingDescriptor"
    css = {'scss': [resource_string(__name__, 'css/editor/edit.scss'), resource_string(__name__, 'css/problem/edit.scss')]}

    # Capa modules have some additional metadata:
    # TODO (vshnayder): do problems have any other metadata?  Do they
    # actually use type and points?
    metadata_attributes = RawDescriptor.metadata_attributes + ('type', 'points')

    # The capa format specifies that what we call max_attempts in the code
    # is the attribute `attempts`. This will do that conversion
    metadata_translations = dict(RawDescriptor.metadata_translations)
    metadata_translations['attempts'] = 'max_attempts'

    def get_context(self):
        _context = RawDescriptor.get_context(self)
        _context.update({'markdown': self.markdown,
                         'enable_markdown': self.markdown is not None})
        return _context

    # VS[compat]
    # TODO (cpennington): Delete this method once all fall 2012 course are being
    # edited in the cms
    @classmethod
    def backcompat_paths(cls, path):
        return [
            'problems/' + path[8:],
            path[8:],
        ]

    @property
    def non_editable_metadata_fields(self):
        non_editable_fields = super(CapaDescriptor, self).non_editable_metadata_fields
        non_editable_fields.extend([CapaDescriptor.due, CapaDescriptor.graceperiod,
                                    CapaDescriptor.force_save_button, CapaDescriptor.markdown])
        return non_editable_fields<|MERGE_RESOLUTION|>--- conflicted
+++ resolved
@@ -18,15 +18,9 @@
 from xmodule.x_module import XModule
 from xmodule.raw_module import RawDescriptor
 from xmodule.exceptions import NotFoundError, ProcessingError
-<<<<<<< HEAD
 from xblock.core import Scope, String, Boolean, Dict, Integer, Float
 from .fields import Timedelta, Date
-from xmodule.util.date_utils import time_to_datetime
-=======
-from xblock.core import Scope, String, Boolean, Object
-from .fields import Timedelta, Date, StringyInteger, StringyFloat
 from django.utils.timezone import UTC
->>>>>>> d4d92135
 
 log = logging.getLogger("mitx.courseware")
 
@@ -321,7 +315,7 @@
         # If the user has forced the save button to display,
         # then show it as long as the problem is not closed
         # (past due / too many attempts)
-        if self.force_save_button:
+        if self.force_save_button == "true":
             return not self.closed()
         else:
             is_survey_question = (self.max_attempts == 0)
